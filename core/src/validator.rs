--- conflicted
+++ resolved
@@ -1221,11 +1221,8 @@
             &connection_cache,
             &prioritization_fee_cache,
             banking_tracer.clone(),
-<<<<<<< HEAD
             config.shred_receiver_address.clone(),
-=======
             banking_transaction_results_notifier,
->>>>>>> d30022fb
         )?;
 
         let tpu = Tpu::new(
