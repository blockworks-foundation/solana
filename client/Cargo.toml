--- conflicted
+++ resolved
@@ -24,12 +24,7 @@
 indexmap = "1.9.1"
 indicatif = "0.16.2"
 itertools = "0.10.2"
-<<<<<<< HEAD
 jsonrpsee = { git = "https://github.com/aniketfuryrocks/jsonrpsee", branch = "rust_1.64", features = ["macros", "full"] }
-=======
-jsonrpsee = { version = "0.18.1", features = ["macros", "full"], git = "https://github.com/mschneider/jsonrpsee.git", branch = "rust-1.64.0-stable" }
-
->>>>>>> 3335cde8
 lazy_static = "1.4.0"
 log = "0.4.17"
 quinn = "0.10.1"
