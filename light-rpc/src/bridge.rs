--- conflicted
+++ resolved
@@ -148,8 +148,6 @@
     const TPU_ADDR: &str = "127.0.0.1:1027";
     const CONNECTION_POOL_SIZE: usize = 1;
 
-<<<<<<< HEAD
-=======
     #[test]
     fn get_version() {
         let light_bridge = LightBridge::new(
@@ -168,7 +166,6 @@
         assert_eq!(feature_set.unwrap(), version_crate.feature_set);
     }
 
->>>>>>> 2b39e6af
     #[tokio::test(flavor = "multi_thread")]
     async fn test_send_transaction() {
         let light_bridge = LightBridge::new(
