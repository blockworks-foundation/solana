[package]
name = "light-rpc"
version = "0.1.0"
edition = "2021"

[dependencies]
<<<<<<< HEAD
solana-client={path = "../client"}
solana-sdk={path = "../sdk"}
tokio = { version = "1.14.1", features = ["full"]} 
borsh = "0.9.3"
=======
actix-web = "4.2.1"
serde = { version = "1.0.147", features = ["derive"] }
serde_json = "1.0.87"
solana-client = { path = "../client" }
tokio = { version = "1.14.1", features = ["full"]} 
>>>>>>> 6bbaca7c
<|MERGE_RESOLUTION|>--- conflicted
+++ resolved
@@ -4,15 +4,10 @@
 edition = "2021"
 
 [dependencies]
-<<<<<<< HEAD
 solana-client={path = "../client"}
 solana-sdk={path = "../sdk"}
-tokio = { version = "1.14.1", features = ["full"]} 
-borsh = "0.9.3"
-=======
 actix-web = "4.2.1"
 serde = { version = "1.0.147", features = ["derive"] }
 serde_json = "1.0.87"
-solana-client = { path = "../client" }
 tokio = { version = "1.14.1", features = ["full"]} 
->>>>>>> 6bbaca7c
+borsh = "0.9.3"