--- conflicted
+++ resolved
@@ -4,21 +4,6 @@
 edition = "2021"
 
 [dependencies]
-<<<<<<< HEAD
-solana-client={path = "../client"}
-solana-sdk={path = "../sdk"}
-tokio = { version = "1.14.1", features = ["full"]}
-rayon = "1.5"
-
-[dev-dependencies]
-csv = "1.1.6"
-serde = { version = "1", features = ["derive"]}
-
-
-[[bench]]
-name="metrics"
-harness=false
-=======
 solana-client = { path = "../client" }
 solana-sdk = { path = "../sdk" }
 actix-web = "4.2.1"
@@ -31,4 +16,3 @@
 base64 = "0.13.1"
 futures = "0.3.25"
 derive_more = { version = "0.99.17", default-features = false, features = ["deref", "deref_mut"] }
->>>>>>> fcb44e8e
